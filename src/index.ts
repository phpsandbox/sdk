--- conflicted
+++ resolved
@@ -14,10 +14,7 @@
 import Git, { GitActions, GitEvents } from './git.js';
 import { Disposable } from './types.js';
 import { timeout } from './utils/promise.js';
-<<<<<<< HEAD
 import { Beacon, BeaconOptions, createBeacon } from './beacon/index.js';
-=======
->>>>>>> a916b45d
 
 export * from './types.js';
 export * from './lsp.js';
